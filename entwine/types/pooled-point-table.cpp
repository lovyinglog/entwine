--- conflicted
+++ resolved
@@ -19,39 +19,10 @@
 }
 
 PooledPointTable::PooledPointTable(
-<<<<<<< HEAD
-        Pools& pools,
-        std::function<PooledInfoStack(PooledInfoStack)> process,
-        const pdal::Dimension::Id::Enum originId,
-        const Origin origin)
-    : pdal::StreamPointTable(pools.schema().pdalLayout())
-    , m_pools(pools)
-    , m_stack(pools.infoPool())
-    , m_nodes(blockSize, nullptr)
-    , m_size(0)
-    , m_process(process)
-    , m_originId(originId)
-    , m_origin(origin)
-{
-    allocate();
-}
-
-PooledPointTable::PooledPointTable(
-        Pools& pools,
-        std::function<PooledInfoStack(PooledInfoStack)> process)
-    : pdal::StreamPointTable(pools.schema().pdalLayout())
-    , m_pools(pools)
-    , m_stack(pools.infoPool())
-    , m_nodes(blockSize, nullptr)
-    , m_size(0)
-    , m_process(process)
-    , m_originId(pdal::Dimension::Id::Unknown)
-    , m_origin(invalidOrigin)
-=======
         PointPool& pointPool,
         std::function<PooledInfoStack(PooledInfoStack)> process,
-        const pdal::Dimension::Id::Enum originId,
-        const Origin origin)
+        pdal::Dimension::Id::Enum originId,
+        Origin origin)
     : pdal::StreamPointTable(pointPool.schema().pdalLayout())
     , m_pointPool(pointPool)
     , m_stack(pointPool.infoPool())
@@ -60,7 +31,6 @@
     , m_process(process)
     , m_originId(originId)
     , m_origin(origin)
->>>>>>> 1f6fdd64
 {
     allocate();
 }
